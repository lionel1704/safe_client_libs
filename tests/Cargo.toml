--- conflicted
+++ resolved
@@ -12,17 +12,10 @@
 async-trait = "~0.1.30"
 ffi_utils = "~0.17.0"
 futures = "~0.3.5"
-<<<<<<< HEAD
-safe_app = { path = "../safe_app", version = "~0.16.3", features = ["testing"] }
-safe_authenticator = { path = "../safe_authenticator", version = "~0.16.3", features = ["testing"] }
-safe_core = { path = "../safe_core", version = "~0.41.3", features = ["testing"] }
-safe-nd = "0.10.0"
-=======
 safe_app = { path = "../safe_app", version = "~0.17.1", features = ["testing"] }
 safe_authenticator = { path = "../safe_authenticator", version = "~0.17.1", features = ["testing"] }
 safe_core = { path = "../safe_core", version = "~0.42.1", features = ["testing"] }
 safe-nd = "~0.10.1"
->>>>>>> 9ff40742
 serde = "1.0.24"
 serde_derive = "1.0.24"
 serde_json = "1.0.2"
