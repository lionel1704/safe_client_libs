--- conflicted
+++ resolved
@@ -65,35 +65,27 @@
 )]
 #![cfg_attr(
     feature = "cargo-clippy",
-<<<<<<< HEAD
     deny(
         clippy::all,
         clippy::unicode_not_nfc,
         clippy::wrong_pub_self_convention,
         clippy::option_unwrap_used
     )
-=======
-    deny(clippy, unicode_not_nfc, wrong_pub_self_convention, option_unwrap_used)
->>>>>>> 6ea6e507
 )]
 #![cfg_attr(
     feature = "cargo-clippy",
     allow(clippy::implicit_hasher, clippy::too_many_arguments, clippy::use_debug)
 )]
 
-<<<<<<< HEAD
-#[cfg(feature = "mock-network")]
-=======
 extern crate chrono;
 extern crate config_file_handler;
 extern crate data_encoding;
 extern crate ffi_utils;
-#[cfg(feature = "use-mock-routing")]
+#[cfg(feature = "mock-network")]
 extern crate fs2;
 extern crate futures;
 extern crate redland_rs;
-#[cfg(feature = "use-mock-routing")]
->>>>>>> 6ea6e507
+#[cfg(feature = "mock-network")]
 #[macro_use]
 extern crate lazy_static;
 #[macro_use]
